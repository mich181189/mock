--- conflicted
+++ resolved
@@ -91,7 +91,6 @@
     parser.add_option("--install", action="store_const", const="install",
                       dest="mode",
                       help="install packages using yum")
-<<<<<<< HEAD
     parser.add_option("--update", action="store_const", const="update",
                       dest="mode",
                       help="update installed packages using yum")
@@ -102,11 +101,6 @@
     parser.add_option("--copyin", action="store_const", const="copyin",
                       dest="mode",
                       help="Copy file(s) into the specified chroot")
-=======
-    parser.add_option("--orphanskill", action="store_const", const="orphanskill",
-                      dest="mode",
-                      help="Kill all processes using specified buildroot.")
->>>>>>> 9e19c5e3
 
     parser.add_option("--copyout", action="store_const", const="copyout",
                       dest="mode",
@@ -170,11 +164,7 @@
     parser.add_option("-q", "--quiet", action="store_const", const=0,
                       dest="verbose", help="quiet build")
     parser.add_option("--trace", action="store_true", default=False,
-<<<<<<< HEAD
                       dest="trace", help="Enable internal mock tracing output.")
-=======
-                      dest="trace", help="quiet build")
->>>>>>> 9e19c5e3
 
     # plugins
     parser.add_option("--enable-plugin", action="append",
@@ -501,13 +491,10 @@
     log.info("mock.py version %s starting..." % __VERSION__)
     chroot = mock.backend.Root(config_opts, uidManager)
 
-<<<<<<< HEAD
     if options.printrootpath:
         print chroot.makeChrootPath('')
         sys.exit(0)
 
-=======
->>>>>>> 9e19c5e3
     # dump configuration to log
     log.debug("mock final configuration:")
     for k, v in config_opts.items():
@@ -522,18 +509,13 @@
         mock.util.unshare(mock.util.CLONE_NEWNS)
     except:
         log.info("Namespace unshare failed.")
-<<<<<<< HEAD
 
     # set personality (ie. setarch)
     if config_opts['internal_setarch']:
         mock.util.condPersonality(config_opts['target_arch'])
 
     if options.mode == 'init':
-=======
-
-    if options.mode == 'init':
         os.environ["LD_PRELOAD"] = LIBDIR+"/libselinux-mock.so"
->>>>>>> 9e19c5e3
         if config_opts['clean']:
             chroot.clean()
         chroot.init()
@@ -553,7 +535,6 @@
             chroot._umountall()
 
     elif options.mode == 'chroot':
-<<<<<<< HEAD
         shell=False
         if len(args) == 0:
             log.critical("You must specify a command to run")
@@ -574,17 +555,6 @@
                 chroot.doChroot(args, shell=shell, cwd=options.cwd)
         finally:
             chroot._umountall()
-=======
-        if len(args) == 0:
-            log.critical("You must specify a command to run")
-            sys.exit(50)
-        else:
-            log.info("Running in chroot: %s" % args)
-
-        chroot.tryLockBuildRoot()
-        chroot._resetLogging()
-        chroot.doChroot(args)
->>>>>>> 9e19c5e3
 
     elif options.mode == 'installdeps':
         if len(args) == 0:
@@ -615,7 +585,6 @@
         do_rebuild(config_opts, chroot, args)
 
     elif options.mode == 'orphanskill':
-<<<<<<< HEAD
         mock.util.orphansKill(chroot.makeChrootPath())
     elif options.mode == 'copyin':
         chroot.tryLockBuildRoot()
@@ -656,10 +625,6 @@
                 shutil.copytree(src, dest)
             else:
                 shutil.copy(src, dest)
-=======
-        mock.util.orphansKill(chroot.rootdir)
-
->>>>>>> 9e19c5e3
 
 if __name__ == '__main__':
     # fix for python 2.4 logging module bug:
