# vim:expandtab:autoindent:tabstop=4:shiftwidth=4:filetype=python:textwidth=0:
# License: GPL2 or later see COPYING
# Originally written by Seth Vidal
# Sections taken from Mach by Thomas Vander Stichele
# Major reorganization and adaptation by Michael Brown
# Copyright (C) 2007 Michael E Brown <mebrown@michaels-house.net>

# python library imports
import fcntl
import glob
import imp
import logging
import os
import shutil
import stat
import pwd
import grp
try:
    import uuid
    gotuuid = True
except:
    gotuuid = False


# our imports
import mockbuild.util
import mockbuild.exception
from mockbuild.trace_decorator import traceLog, decorate, getLog

# classes
class Root(object):
    """controls setup of chroot environment"""
    decorate(traceLog())
    def __init__(self, config, uidManager):
        self._state = 'unstarted'
        self.uidManager = uidManager
        self._hooks = {}
        self.chrootWasCached = False
        self.chrootWasCleaned = False
        self.preExistingDeps = []
        self.chrootEnvUpdate = {}
        self.logging_initialized = False
        self.buildrootLock = None
        self.version = config['version']

        self.sharedRootName = config['root']
        if config.has_key('unique-ext'):
            config['root'] = "%s-%s" % (config['root'], config['unique-ext'])

        self.basedir = os.path.join(config['basedir'], config['root'])
        self.rpmbuild_arch = config['rpmbuild_arch']
        self._rootdir = os.path.join(self.basedir, 'root')
        self.homedir = config['chroothome']
        self.builddir = os.path.join(self.homedir, 'build')

        # Environment
        self.env = config['environment']

        # result dir
        self.resultdir = config['resultdir'] % config

        self.root_log = getLog("mockbuild")
        self.build_log = getLog("mockbuild.Root.build")
        self._state_log = getLog("mockbuild.Root.state")

        # config options
        self.configs = config['config_paths']
        self.config_name = config['chroot_name']
        self.chrootuid = config['chrootuid']
        self.chrootuser = 'mockbuild'
        self.chrootgid = config['chrootgid']
        self.chrootgroup = 'mockbuild'
        self.yum_conf_content = config['yum.conf']
        self.yum_rhnplugin_conf_content = config['rhnplugin.conf']
        self.use_host_resolv = config['use_host_resolv']
        self.chroot_file_contents = config['files']
        self.chroot_setup_cmd = config['chroot_setup_cmd']
        if isinstance(self.chroot_setup_cmd, basestring):
            # accept strings in addition to other sequence types
            self.chroot_setup_cmd = self.chroot_setup_cmd.split()
        self.yum_path = '/usr/bin/yum'
        self.yum_builddep_path = '/usr/bin/yum-builddep'
        self.yum_builddep_opts = config['yum_builddep_opts']
        self.macros = config['macros']
        self.more_buildreqs = config['more_buildreqs']
        self.cache_topdir = config['cache_topdir']
        self.cachedir = os.path.join(self.cache_topdir, self.sharedRootName)
        self.useradd = config['useradd']
        self.online = config['online']
        self.internal_dev_setup = config['internal_dev_setup']

        self.plugins = config['plugins']
        self.pluginConf = config['plugin_conf']
        self.pluginDir = config['plugin_dir']
        for key in self.pluginConf.keys():
            if not key.endswith('_opts'): continue
            self.pluginConf[key]['basedir'] = self.basedir
            self.pluginConf[key]['cache_topdir'] = self.cache_topdir
            self.pluginConf[key]['cachedir'] = self.cachedir
            self.pluginConf[key]['root'] = self.sharedRootName

        # mount/umount
        self.umountCmds = ['umount -n -l %s' % self.makeChrootPath('proc'),
                           'umount -n -l %s' % self.makeChrootPath('sys')
               ]
        self.mountCmds = ['mount -n -t proc   mock_chroot_proc   %s' % self.makeChrootPath('proc'),
                          'mount -n -t sysfs  mock_chroot_sysfs  %s' % self.makeChrootPath('sys'),
               ]

        self.build_log_fmt_str = config['build_log_fmt_str']
        self.root_log_fmt_str = config['root_log_fmt_str']
        self._state_log_fmt_str = config['state_log_fmt_str']

        self.state("init plugins")
        self._initPlugins()

        # do we allow interactive root shells?
        self.no_root_shells = config['no_root_shells']

        # default to not doing selinux things
        self.selinux = False

        # if the selinux plugin is disabled and we have SELinux enabled
        # on the host, we need to do SELinux things, so set the selinux
        # state variable to true
        if self.pluginConf['selinux_enable'] == False and mockbuild.util.selinuxEnabled():
            self.selinux = True

        # officially set state so it is logged
        self.state("start")

    # =============
    #  'Public' API
    # =============
    decorate(traceLog())
    def addHook(self, stage, function):
        hooks = self._hooks.get(stage, [])
        if function not in hooks:
            hooks.append(function)
            self._hooks[stage] = hooks

    decorate(traceLog())
    def state(self, newState = None):
        if newState is not None:
            self._state = newState
            self._state_log.info("State Changed: %s" % self._state)

        return self._state

    decorate(traceLog())
    def clean(self):
        """clean out chroot with extreme prejudice :)"""
        from signal import SIGKILL
        self.tryLockBuildRoot()
        self.state("clean")
        self._callHooks('clean')
        mockbuild.util.orphansKill(self.makeChrootPath())
        self._umountall(nowarn=True)
        self._unlock_and_rm_chroot()
        self.chrootWasCleaned = True
        self.unlockBuildRoot()

    decorate(traceLog())
    def _unlock_and_rm_chroot(self):
        if not os.path.exists(self.basedir):
            return
        t = self.basedir + ".tmp"
        if os.path.exists(t):
            mockbuild.util.rmtree(t, selinux=self.selinux)
        os.rename(self.basedir, t)
        self.buildrootLock.close()
        try:
            mockbuild.util.rmtree(t, selinux=self.selinux)
        except OSError, e:
            self.root_log.error(e)
            self.root_log.error("contents of /proc/mounts:\n%s" % open('/proc/mounts').read())
            self.root_log.error("looking for users of %s" % t)
            self._show_path_user(t)
            raise
        self.root_log.info("chroot (%s) unlocked and deleted" % self.basedir)

    decorate(traceLog())
    def scrub(self, scrub_opts):
        """clean out chroot and/or cache dirs with extreme prejudice :)"""
        self.tryLockBuildRoot()
        self.state("clean")
        self._resetLogging()
        self._callHooks('clean')
        for scrub in scrub_opts:
            if scrub == 'all':
                self.root_log.info("scrubbing everything for %s" % self.config_name)
                self._unlock_and_rm_chroot()
                self.chrootWasCleaned = True
                mockbuild.util.rmtree(self.cachedir, selinux=self.selinux)
            elif scrub == 'chroot':
                self.root_log.info("scrubbing chroot for %s" % self.config_name)
                self._unlock_and_rm_chroot()
                self.chrootWasCleaned = True
            elif scrub == 'cache':
                self.root_log.info("scrubbing cache for %s" % self.config_name)
                mockbuild.util.rmtree(self.cachedir, selinux=self.selinux)
            elif scrub == 'c-cache':
                self.root_log.info("scrubbing c-cache for %s" % self.config_name)
                mockbuild.util.rmtree(os.path.join(self.cachedir, 'ccache'), selinux=self.selinux)
            elif scrub == 'root-cache':
                self.root_log.info("scrubbing root-cache for %s" % self.config_name)
                mockbuild.util.rmtree(os.path.join(self.cachedir, 'root_cache'), selinux=self.selinux)
            elif scrub == 'yum-cache':
                self.root_log.info("scrubbing yum-cache for %s" % self.config_name)
                mockbuild.util.rmtree(os.path.join(self.cachedir, 'yum_cache'), selinux=self.selinux)
        self.unlockBuildRoot()

    decorate(traceLog())
    def tryLockBuildRoot(self):
        self.state("lock buildroot")
        try:
            self.buildrootLock = open(os.path.join(self.basedir, "buildroot.lock"), "a+")
        except IOError, e:
            return 0

        try:
            fcntl.lockf(self.buildrootLock.fileno(), fcntl.LOCK_EX | fcntl.LOCK_NB)
        except IOError, e:
            raise mockbuild.exception.BuildRootLocked, "Build root is locked by another process."

        return 1

    decorate(traceLog())
    def unlockBuildRoot(self):
        self.state("unlock buildroot")
        if self.buildrootLock:
            self.buildrootLock.close()
            try:
                os.remove(os.path.join(self.basedir, "buildroot.lock"))
            except OSError,e:
                pass
        return 0

    decorate(traceLog())
    def makeChrootPath(self, *args):
        '''For safety reasons, self._rootdir should not be used directly. Instead
        use this handy helper function anytime you want to reference a path in
        relation to the chroot.'''
        tmp = self._rootdir + "/" + "/".join(args)
        return tmp.replace("//", "/")

    decorate(traceLog())
    def init(self):
        try:
            self._init()
        except (KeyboardInterrupt, Exception):
            self._callHooks('initfailed')
            raise
        self._show_installed_packages()

    decorate(traceLog())
    def _init(self):
        self.state("init")

        # NOTE: removed the following stuff vs mock v0:
        #   --> /etc/ is no longer 02775 (new privs model)
        #   --> no /etc/yum.conf symlink (F7 and above)

        # create our base directory hierarchy
        mockbuild.util.mkdirIfAbsent(self.basedir)
        mockbuild.util.mkdirIfAbsent(self.makeChrootPath())

        self.uidManager.dropPrivsTemp()
        try:
            mockbuild.util.mkdirIfAbsent(self.resultdir)
        except (mockbuild.exception.Error,), e:
            raise mockbuild.exception.ResultDirNotAccessible( mockbuild.exception.ResultDirNotAccessible.__doc__ % self.resultdir )
        self.uidManager.restorePrivs()

        # lock this buildroot so we dont get stomped on.
        self.tryLockBuildRoot()

        # create our log files. (if they havent already)
        self._resetLogging()

        # write out config details
        self.root_log.debug('rootdir = %s' % self.makeChrootPath())
        self.root_log.debug('resultdir = %s' % self.resultdir)

        # set up plugins:
        getLog().info("calling preinit hooks")
        self._callHooks('preinit')

        # create skeleton dirs
        self._setupDirs()

        # touch files
        self._setupFiles()

        # use yum plugin conf from chroot as needed
        yumpluginconfdir = self.makeChrootPath('etc', 'yum', 'pluginconf.d')
        self.yum_conf_content = self.yum_conf_content.replace("plugins=1", "plugins=1\npluginconfpath=" + yumpluginconfdir)

        # write in yum.conf into chroot
        # always truncate and overwrite (w+)
        self.root_log.debug('configure yum')
        yumconf = self.makeChrootPath('etc', 'yum', 'yum.conf')
        yumconf_fo = open(yumconf, 'w+')
        yumconf_fo.write(self.yum_conf_content)
        yumconf_fo.close()

        # symlink /etc/yum.conf to /etc/yum/yum.conf (FC6 requires)
        try:
            os.unlink(self.makeChrootPath("etc", "yum.conf"))
        except OSError:
            pass
        os.symlink('yum/yum.conf', self.makeChrootPath("etc", "yum.conf"))

        # write in yum rhnplugin.conf into chroot
        # always truncate and overwrite (w+)
        self.root_log.debug('configure yum rhnplugin')
        mockbuild.util.mkdirIfAbsent(yumpluginconfdir)
        rhnconf = self.makeChrootPath('etc', 'yum', 'pluginconf.d', 'rhnplugin.conf')
        rhnconf_fo = open(rhnconf, 'w+')
        rhnconf_fo.write(self.yum_rhnplugin_conf_content)
        rhnconf_fo.close()

        # set up resolver configuration
        if self.use_host_resolv:
            etcdir = self.makeChrootPath('etc')

            resolvconfpath = self.makeChrootPath('etc', 'resolv.conf')
            if os.path.exists(resolvconfpath):
                os.remove(resolvconfpath)
            shutil.copy2('/etc/resolv.conf', etcdir)

            hostspath = self.makeChrootPath('etc', 'hosts')
            if os.path.exists(hostspath):
                os.remove(hostspath)
            shutil.copy2('/etc/hosts', etcdir)

        if gotuuid:
            # Anything that tries to use libdbus inside the chroot will require this
            # FIXME - merge this code with other OS-image building code
            machine_uuid = uuid.uuid4().hex
            dbus_uuid_path = self.makeChrootPath('var', 'lib', 'dbus', 'machine-id')
            f = open(dbus_uuid_path, 'w')
            f.write(machine_uuid)
            f.write('\n')
            f.close()

        # files that need doing
        for key in self.chroot_file_contents:
            p = self.makeChrootPath(key)
            if not os.path.exists(p):
                # create directory if necessary
                mockbuild.util.mkdirIfAbsent(os.path.dirname(p))
                # write file
                fo = open(p, 'w+')
                fo.write(self.chroot_file_contents[key])
                fo.close()

        if self.internal_dev_setup:
            self._setupDev()

        # yum stuff
        self.state("running yum")
        try:
            self._mountall()
            if self.chrootWasCleaned:
                self.yum_init_install_output = self._yum(self.chroot_setup_cmd, returnOutput=1)
            if self.chrootWasCached:
                self._yum(('update',), returnOutput=1)

            # create user
            self._makeBuildUser()

            # create rpmbuild dir
            self._buildDirSetup()

            # set up timezone to match host
            localtimedir = self.makeChrootPath('etc')
            localtimepath = self.makeChrootPath('etc', 'localtime')
            if os.path.exists(localtimepath):
                os.remove(localtimepath)
            shutil.copy2('/etc/localtime', localtimedir)

            # done with init
            self._callHooks('postinit')
        finally:
            self._umountall()
        self.unlockBuildRoot()

    decorate(traceLog())
    def _setupDev(self, interactive=False):
        # files in /dev
        mockbuild.util.rmtree(self.makeChrootPath("dev"), selinux=self.selinux)
        mockbuild.util.mkdirIfAbsent(self.makeChrootPath("dev", "pts"))
        mockbuild.util.mkdirIfAbsent(self.makeChrootPath("dev", "shm"))
        prevMask = os.umask(0000)
        devFiles = [
            (stat.S_IFCHR | 0666, os.makedev(1, 3), "dev/null"),
            (stat.S_IFCHR | 0666, os.makedev(1, 7), "dev/full"),
            (stat.S_IFCHR | 0666, os.makedev(1, 5), "dev/zero"),
            (stat.S_IFCHR | 0666, os.makedev(1, 8), "dev/random"),
            (stat.S_IFCHR | 0444, os.makedev(1, 9), "dev/urandom"),
            (stat.S_IFCHR | 0666, os.makedev(5, 0), "dev/tty"),
            (stat.S_IFCHR | 0600, os.makedev(5, 1), "dev/console"),
            (stat.S_IFCHR | 0666, os.makedev(5, 2), "dev/ptmx"),
        ]
        kver = os.uname()[2]
        getLog().debug("kver == %s" % kver)
        for i in devFiles:
            # create node
            os.mknod( self.makeChrootPath(i[2]), i[0], i[1])
            # set context. (only necessary if host running selinux enabled.)
            # fails gracefully if chcon not installed.
            if self.selinux:
                mockbuild.util.do(
                    ["chcon", "--reference=/%s"% i[2], self.makeChrootPath(i[2])]
                    , raiseExc=0, shell=False)

        os.symlink("/proc/self/fd/0", self.makeChrootPath("dev/stdin"))
        os.symlink("/proc/self/fd/1", self.makeChrootPath("dev/stdout"))
        os.symlink("/proc/self/fd/2", self.makeChrootPath("dev/stderr"))

        os.chown(self.makeChrootPath('dev/tty'), pwd.getpwnam('root')[2], grp.getgrnam('tty')[2])
        os.chown(self.makeChrootPath('dev/ptmx'), pwd.getpwnam('root')[2], grp.getgrnam('tty')[2])

        # symlink /dev/fd in the chroot for everything except RHEL4
        if mockbuild.util.cmpKernelEVR(kver, '2.6.9') > 0:
            os.symlink("/proc/self/fd",   self.makeChrootPath("dev/fd"))

        os.umask(prevMask)

        # mount/umount
        for devUnmtCmd in (
                'umount -n -l %s' % self.makeChrootPath('/dev/pts'),
                'umount -n -l %s' % self.makeChrootPath('/dev/shm') ):
            if devUnmtCmd not in self.umountCmds:
                self.umountCmds.append(devUnmtCmd)

        mountopt = 'gid=%d,mode=0620,ptmxmode=0666' % grp.getgrnam('tty').gr_gid
        if mockbuild.util.cmpKernelEVR(kver, '2.6.29') >= 0:
            mountopt += ',newinstance'

        for devMntCmd in (
            'mount -n -t devpts -o %s mock_chroot_devpts %s' % (mountopt, self.makeChrootPath('/dev/pts')),
            'mount -n -t tmpfs mock_chroot_shmfs %s' % self.makeChrootPath('/dev/shm') ):
            if devMntCmd not in self.mountCmds:
                self.mountCmds.append(devMntCmd)

        if mockbuild.util.cmpKernelEVR(kver, '2.6.29') >= 0:
            os.unlink(self.makeChrootPath('/dev/ptmx'))
            os.symlink("pts/ptmx", self.makeChrootPath('/dev/ptmx'))

    decorate(traceLog())
    def _setupDirs(self):
        # create skeleton dirs
        self.root_log.debug('create skeleton dirs')
        for item in [
                     'var/lib/rpm',
                     'var/lib/yum',
                     'var/lib/dbus',
                     'var/log',
                     'var/lock/rpm',
                     'var/cache/yum',
                     'etc/rpm',
                     'tmp',
                     'tmp/ccache',
                     'var/tmp',
                     'etc/yum.repos.d',
                     'etc/yum',
                     'proc',
                     'sys',
                    ]:
            mockbuild.util.mkdirIfAbsent(self.makeChrootPath(item))

    decorate(traceLog())
    def _setupFiles(self):
        # touch files
        self.root_log.debug('touch required files')
        for item in [self.makeChrootPath('etc', 'mtab'),
                     self.makeChrootPath('etc', 'fstab'),
                     self.makeChrootPath('var', 'log', 'yum.log')]:
            mockbuild.util.touch(item)



    # bad hack
    # comment out decorator here so we dont get double exceptions in the root log
    #decorate(traceLog())
    def doChroot(self, command, env=None, shell=True, returnOutput=False, printOutput=False, raiseExc=True, *args, **kargs):
        """execute given command in root"""
<<<<<<< HEAD
        return mockbuild.util.do(command, chrootPath=self.makeChrootPath(), env=env, raiseExc=raiseExc,
                                 returnOutput=returnOutput, shell=shell, 
                                 printOutput=printOutput, *args, **kargs )
=======
        # XXX env is unused at least within mock itself + bundled plugins
        kargs.setdefault("envupd", self.chrootEnvUpdate);
        return mockbuild.util.do(command, chrootPath=self.makeChrootPath(),
                            returnOutput=returnOutput, shell=shell, *args, **kargs )
>>>>>>> 9cd9bd7f

    decorate(traceLog())
    def yumInstall(self, *rpms):
        """call yum to install the input rpms into the chroot"""
        # pass build reqs (as strings) to installer
        self.root_log.info("installing package(s): %s" % " ".join(rpms))
        try:
            self._mountall()
            output = self._yum(['install'] + list(rpms), returnOutput=1)
            self.root_log.info(output)
        finally:
            self._umountall()

    decorate(traceLog())
    def yumUpdate(self):
        """use yum to update the chroot"""
        try:
            self._mountall()
            self._yum(('update',), returnOutput=1)
        finally:
            self._umountall()

    decorate(traceLog())
    def yumRemove(self, *rpms):
        """call yum to remove the input rpms from the chroot"""
        self.root_log.info("removing package(s): %s" % " ".join(rpms))
        try:
            self._mountall()
            output = self._yum(['remove'] + list(rpms), returnOutput=1)
            self.root_log.info(output)
        finally:
            self._umountall()

    decorate(traceLog())
    def installSrpmDeps(self, *srpms):
        """figure out deps from srpm. call yum to install them"""
        try:
            self.uidManager.becomeUser(0, 0)

            def _yum_and_check(cmd):
                output = self._yum(cmd, returnOutput=1)
                for line in output.split('\n'):
                    if line.lower().find('No Package found for'.lower()) != -1:
                        raise mockbuild.exception.BuildError, "Bad build req: %s. Exiting." % line

            # first, install pre-existing deps and configured additional ones
            deps = list(self.preExistingDeps)
            for hdr in mockbuild.util.yieldSrpmHeaders(srpms, plainRpmOk=1):
                # get text buildreqs
                deps.extend(mockbuild.util.getAddtlReqs(hdr, self.more_buildreqs))
            if deps:
                # everything exists, okay, install them all.
                # pass build reqs to installer
                args = ['resolvedep'] + deps
                _yum_and_check(args)
                # nothing made us exit, so we continue
                args[0] = 'install'
                self._yum(args, returnOutput=1)

            # install actual build dependencies
            _yum_and_check(['builddep'] + list(srpms))
        finally:
            self.uidManager.restorePrivs()


    #decorate(traceLog())
    def _show_installed_packages(self):
        '''report the installed packages in the chroot to the root log'''
        self.root_log.info("Installed packages:")
        self.doChroot(
            ["rpm", "-q", "-a" ],
            shell=False,
            raiseExc=False,
            uid=self.chrootuid,
            gid=self.chrootgid,
            )

    #
    # UNPRIVILEGED:
    #   Everything in this function runs as the build user
    #       -> except hooks. :)
    #
    decorate(traceLog())
    def build(self, srpm, timeout):
        """build an srpm into binary rpms, capture log"""

        # tell caching we are building
        self._callHooks('earlyprebuild')

        try:
            self._setupDev()
            self._mountall()

            # remove rpm db files to prevent version mismatch problems
            # note: moved to do this before the user change below!
            for tmp in glob.glob(self.makeChrootPath('var/lib/rpm/__db*')):
                os.unlink(tmp)

            # drop privs and become mock user
            self.uidManager.becomeUser(self.chrootuid, self.chrootgid)
            self.state("setup")

            srpmChrootFilename = self._copySrpmIntoChroot(srpm)
            srpmBasename = os.path.basename(srpmChrootFilename)

            # Completely/Permanently drop privs while running the following:
            self.doChroot(
                ["rpm", "-Uvh", "--nodeps", srpmChrootFilename],
                shell=False,
                uid=self.chrootuid,
                gid=self.chrootgid,
                )

            # rebuild srpm/rpm from SPEC file
            specs = glob.glob(self.makeChrootPath(self.builddir, "SPECS", "*.spec"))
            if len(specs) < 1:
                raise mockbuild.exception.PkgError, "No Spec file found in srpm: %s" % srpmBasename

            spec = specs[0] # if there's more than one then someone is an idiot
            chrootspec = spec.replace(self.makeChrootPath(), '') # get rid of rootdir prefix
            # Completely/Permanently drop privs while running the following:

            self.doChroot(
                ["bash", "--login", "-c", 'rpmbuild -bs --target %s --nodeps %s' % (self.rpmbuild_arch, chrootspec)],
                shell=False,
                logger=self.build_log, timeout=timeout,
                uid=self.chrootuid,
                gid=self.chrootgid,
                )

            rebuiltSrpmFile = glob.glob("%s/%s/SRPMS/*.src.rpm" % (self.makeChrootPath(), self.builddir))
            if len(rebuiltSrpmFile) != 1:
                raise mockbuild.exception.PkgError, "Expected to find single rebuilt srpm, found %d." % len(rebuiltSrpmFile)

            rebuiltSrpmFile = rebuiltSrpmFile[0]
            self.installSrpmDeps(rebuiltSrpmFile)

            #have to permanently drop privs or rpmbuild regains them
            self.state("build")

            # tell caching we are building
            self._callHooks('prebuild')

            # --nodeps because rpm in the root may not be able to read rpmdb
            # created by rpm that created it (outside of chroot)
            self.doChroot(
                ["bash", "--login", "-c", 'rpmbuild -bb --target %s --nodeps %s' % (self.rpmbuild_arch, chrootspec)],
                shell=False,
                logger=self.build_log, timeout=timeout,
                uid=self.chrootuid,
                gid=self.chrootgid,
                )

            bd_out = self.makeChrootPath(self.builddir)
            rpms = glob.glob(bd_out + '/RPMS/*.rpm')
            srpms = glob.glob(bd_out + '/SRPMS/*.rpm')
            packages = rpms + srpms

            self.root_log.debug("Copying packages to result dir")
            for item in packages:
                shutil.copy2(item, self.resultdir)

        finally:
            self.uidManager.restorePrivs()
            self._umountall()

            # tell caching we are done building
            self._callHooks('postbuild')


    def shell(self, options, cmd=None):
        log = getLog()
        self.tryLockBuildRoot()
        log.debug("shell: calling preshell hooks")
        self._callHooks("preshell")
        if options.unpriv or self.no_root_shells:
            uid=self.chrootuid
            gid=self.chrootgid
        else:
            uid=0
            gid=0
        try:
            log.debug("shell: setting up root files")
            self._setupDirs()
            self._setupDev()
            self._setupFiles()
            log.debug("shell: mounting all filesystems")
            self._mountall()
            self.state("shell")
            ret = mockbuild.util.doshell(chrootPath=self.makeChrootPath(), 
                                         environ=self.env,
                                         uid=uid, gid=gid,
                                         cmd=cmd, envupd=self.chrootEnvUpdate)
        finally:
            log.debug("shell: unmounting all filesystems")
            self._umountall()

        log.debug("shell: calling postshell hooks")
        self._callHooks('postshell')
        self.unlockBuildRoot()
        return ret

    def chroot(self, args, options):
        log = getLog()
        shell=False
        if len(args) == 1:
            args = args[0]
            shell=True
        log.info("Running in chroot: %s" % args)
        self.tryLockBuildRoot()
        self._resetLogging()
        self._callHooks("prechroot")
        try:
            self._setupDirs()
            self._setupDev()
            self._setupFiles()
            self._mountall()
            self.state("chroot")
            if options.unpriv:
                self.doChroot(args, shell=shell, printOutput=True, env=self.env,
                              uid=self.chrootuid, gid=self.chrootgid, cwd=options.cwd)
            else:
                self.doChroot(args, shell=shell, cwd=options.cwd, printOutput=True, env=self.env)
        finally:
            self._umountall()
        self._callHooks("postchroot")
        self.unlockBuildRoot()

    #
    # UNPRIVILEGED:
    #   Everything in this function runs as the build user
    #       -> except hooks. :)
    #
    decorate(traceLog())
    def buildsrpm(self, spec, sources, timeout):
        """build an srpm, capture log"""

        # tell caching we are building
        self._callHooks('earlyprebuild')

        try:
            self._mountall()
            self.uidManager.becomeUser(self.chrootuid, self.chrootgid)
            self.state("setup")

            # copy spec/sources
            shutil.copy(spec, self.makeChrootPath(self.builddir, "SPECS"))

            # Resolve any symlinks
            sources = os.path.realpath(sources)

            if os.path.isdir(sources):
                os.rmdir(self.makeChrootPath(self.builddir, "SOURCES"))
                shutil.copytree(sources, self.makeChrootPath(self.builddir, "SOURCES"))
            else:
                shutil.copy(sources, self.makeChrootPath(self.builddir, "SOURCES"))

            spec =  self.makeChrootPath(self.builddir, "SPECS", os.path.basename(spec))
            chrootspec = spec.replace(self.makeChrootPath(), '') # get rid of rootdir prefix

            spec =  self.makeChrootPath(self.builddir, "SPECS", os.path.basename(spec))
            chrootspec = spec.replace(self.makeChrootPath(), '') # get rid of rootdir prefix

            # Completely/Permanently drop privs while running the following:
            self.state("buildsrpm")
            self.doChroot(
                ["bash", "--login", "-c", 'rpmbuild -bs --target %s --nodeps %s' % (self.rpmbuild_arch, chrootspec)],
                shell=False,
                logger=self.build_log, timeout=timeout,
                uid=self.chrootuid,
                gid=self.chrootgid,
                )

            rebuiltSrpmFile = glob.glob("%s/%s/SRPMS/*.src.rpm" % (self.makeChrootPath(), self.builddir))
            if len(rebuiltSrpmFile) != 1:
                raise mockbuild.exception.PkgError, "Expected to find single rebuilt srpm, found %d." % len(rebuiltSrpmFile)

            rebuiltSrpmFile = rebuiltSrpmFile[0]
            srpmBasename = rebuiltSrpmFile.split("/")[-1]

            self.root_log.debug("Copying package to result dir")
            shutil.copy2(rebuiltSrpmFile, self.resultdir)

            resultSrpmFile = self.resultdir + "/" + srpmBasename

        finally:
            self.uidManager.restorePrivs()
            self._umountall()

            # tell caching we are done building
            self._callHooks('postbuild')

            try:
                return resultSrpmFile
            except:
                return None




    # =============
    # 'Private' API
    # =============
    decorate(traceLog())
    def _callHooks(self, stage):
        hooks = self._hooks.get(stage, [])
        for hook in hooks:
            hook()

    decorate(traceLog())
    def _initPlugins(self):
        # Import plugins  (simplified copy of what yum does). Can add yum
        #  features later when we prove we need them.
        for modname, modulefile in [ (p, os.path.join(self.pluginDir, "%s.py" % p)) for p in self.plugins ]:
            if not self.pluginConf.get("%s_enable"%modname): continue
            fp, pathname, description = imp.find_module(modname, [self.pluginDir])
            try:
                module = imp.load_module(modname, fp, pathname, description)
            finally:
                fp.close()

            if not hasattr(module, 'requires_api_version'):
                raise mockbuild.exception.Error('Plugin "%s" doesn\'t specify required API version' % modname)

            module.init(self, self.pluginConf["%s_opts" % modname])

    decorate(traceLog())
    def _mountall(self):
        """mount 'normal' fs like /dev/ /proc/ /sys"""
        for cmd in self.mountCmds:
            self.root_log.debug(cmd)
            mockbuild.util.do(cmd, shell=True)

    decorate(traceLog())
    def _umountall(self, nowarn=False):
        """umount all mounted chroot fs."""
        # first try removing all expected mountpoints.
        for cmd in reversed(self.umountCmds):
            try:
                mockbuild.util.do(cmd, raiseExc=1, shell=True)
            except mockbuild.exception.Error, e:
                # the exception already contains info about the error.
                if not nowarn:
                    self.root_log.warning(e)
                    self._show_path_user(cmd.split()[-1])
        # then remove anything that might be left around.
        mountpoints = open("/proc/mounts").read().strip().split("\n")
        # umount in reverse mount order to prevent nested mount issues that
        # may prevent clean unmount.
        for mountline in reversed(mountpoints):
            mountpoint = mountline.split()[1]
            if os.path.realpath(mountpoint).startswith(os.path.realpath(self.makeChrootPath()) + "/"):
                cmd = "umount -n -l %s" % mountpoint
                self.root_log.warning("Forcibly unmounting '%s' from chroot." % mountpoint)
                mockbuild.util.do(cmd, raiseExc=0, shell=True)

    decorate(traceLog())
    def _show_path_user(self, path):
        cmd = ['/sbin/fuser', '-a', '-v', path]
        self.root_log.debug("using 'fuser' to find users of %s" % path)
        out = mockbuild.util.do(cmd, returnOutput=1, raiseExc=False)
        self.root_log.debug(out)
        return out

    decorate(traceLog())
    def _yum(self, cmd, returnOutput=0):
        """use yum to install packages/package groups into the chroot"""

        yumcmd = [self.yum_path]
        cmdix = 0
        # invoke yum-builddep instead of yum if cmd is builddep
        if cmd[0] == "builddep":
            yumcmd[0] = self.yum_builddep_path
            cmdix = 1
       	    if self.yum_builddep_opts:
                for eachopt in self.yum_builddep_opts.split():
                    yumcmd.insert(1, '%s' % eachopt)
        yumcmd.extend(('--installroot', self.makeChrootPath()))
        if not self.online:
            yumcmd.append("-C")
        yumcmd.extend(cmd[cmdix:])
        self.root_log.debug(yumcmd)
        output = ""
        try:
            self._callHooks("preyum")
            output = mockbuild.util.do(yumcmd, returnOutput=returnOutput)
            self._callHooks("postyum")
            return output
        except mockbuild.exception.Error, e:
            raise mockbuild.exception.YumError, str(e)

    decorate(traceLog())
    def _makeBuildUser(self):
        if not os.path.exists(self.makeChrootPath('usr/sbin/useradd')):
            raise mockbuild.exception.RootError, "Could not find useradd in chroot, maybe the install failed?"

        # safe and easy. blow away existing /builddir and completely re-create.
        mockbuild.util.rmtree(self.makeChrootPath(self.homedir), selinux=self.selinux)
        dets = { 'uid': str(self.chrootuid), 'gid': str(self.chrootgid), 'user': self.chrootuser, 'group': self.chrootgroup, 'home': self.homedir }

        # ok for these two to fail
        self.doChroot(['/usr/sbin/userdel', '-r', '-f', dets['user']], shell=False, raiseExc=False)
        self.doChroot(['/usr/sbin/groupdel', dets['group']], shell=False, raiseExc=False)

        self.doChroot(['/usr/sbin/groupadd', '-g', dets['gid'], dets['group']], shell=False)
        self.doChroot(self.useradd % dets, shell=True)
        self._enable_chrootuser_account()

    decorate(traceLog())
    def _enable_chrootuser_account(self):
        passwd = self.makeChrootPath('/etc/passwd')
        lines = open(passwd).readlines()
        disabled = False
        newlines = []
        for l in lines:
            parts = l.strip().split(':')
            if parts[0] == self.chrootuser and parts[1].startswith('!!'):
                disabled = True
                parts[1] = parts[1][2:]
            newlines.append(':'.join(parts))
        if disabled:
            f = open(passwd, "w")
            for l in newlines:
                f.write(l+'\n')
            f.close()

    decorate(traceLog())
    def _resetLogging(self):
        # ensure we dont attach the handlers multiple times.
        if self.logging_initialized:
            return
        self.logging_initialized = True

        try:
            self.uidManager.dropPrivsTemp()

            # attach logs to log files.
            # This happens in addition to anything that
            # is set up in the config file... ie. logs go everywhere
            for (log, filename, fmt_str) in (
                    (self._state_log, "state.log", self._state_log_fmt_str),
                    (self.build_log, "build.log", self.build_log_fmt_str),
                    (self.root_log, "root.log", self.root_log_fmt_str)):
                fullPath = os.path.join(self.resultdir, filename)
                fh = logging.FileHandler(fullPath, "a+")
                formatter = logging.Formatter(fmt_str)
                fh.setFormatter(formatter)
                fh.setLevel(logging.NOTSET)
                log.addHandler(fh)
                log.info("Mock Version: %s" % self.version)
        finally:
            self.uidManager.restorePrivs()


    #
    # UNPRIVILEGED:
    #   Everything in this function runs as the build user
    #
    decorate(traceLog())
    def _buildDirSetup(self):
        # create all dirs as the user who will be dropping things there.
        self.uidManager.becomeUser(self.chrootuid, self.chrootgid)
        try:
            # create dir structure
            for subdir in [self.makeChrootPath(self.builddir, s) for s in ('RPMS', 'SRPMS', 'SOURCES', 'SPECS', 'BUILD', 'BUILDROOT', 'originals')]:
                mockbuild.util.mkdirIfAbsent(subdir)

            # change ownership so we can write to build home dir
            for (dirpath, dirnames, filenames) in os.walk(self.makeChrootPath(self.homedir)):
                for path in dirnames + filenames:
                    os.chown(os.path.join(dirpath, path), self.chrootuid, -1)
                    os.chmod(os.path.join(dirpath, path), 0755)

            # rpmmacros default
            macrofile_out = self.makeChrootPath(self.homedir, ".rpmmacros")
            rpmmacros = open(macrofile_out, 'w+')
            for key, value in self.macros.items():
                rpmmacros.write( "%s %s\n" % (key, value) )
            rpmmacros.close()

        finally:
            self.uidManager.restorePrivs()

    #
    # UNPRIVILEGED:
    #   Everything in this function runs as the build user
    #
    decorate(traceLog())
    def _copySrpmIntoChroot(self, srpm):
        srpmFilename = os.path.basename(srpm)
        dest = self.makeChrootPath(self.builddir, 'originals')
        shutil.copy2(srpm, dest)
        return os.path.join(self.builddir, 'originals', srpmFilename)
<|MERGE_RESOLUTION|>--- conflicted
+++ resolved
@@ -487,16 +487,10 @@
     #decorate(traceLog())
     def doChroot(self, command, env=None, shell=True, returnOutput=False, printOutput=False, raiseExc=True, *args, **kargs):
         """execute given command in root"""
-<<<<<<< HEAD
-        return mockbuild.util.do(command, chrootPath=self.makeChrootPath(), env=env, raiseExc=raiseExc,
-                                 returnOutput=returnOutput, shell=shell, 
-                                 printOutput=printOutput, *args, **kargs )
-=======
         # XXX env is unused at least within mock itself + bundled plugins
         kargs.setdefault("envupd", self.chrootEnvUpdate);
         return mockbuild.util.do(command, chrootPath=self.makeChrootPath(),
                             returnOutput=returnOutput, shell=shell, *args, **kargs )
->>>>>>> 9cd9bd7f
 
     decorate(traceLog())
     def yumInstall(self, *rpms):
